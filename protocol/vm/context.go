package vm

// Context contains the execution context for the virtual machine.
//
// Most fields are pointers and are not required to be present in all
// cases. A nil pointer means the value is absent in that context. If
// an opcode executes that requires an absent field to be present, it
// will return ErrContext.
//
// By convention, variables of this type have the name context, _not_
// ctx (to avoid confusion with context.Context).
type Context struct {
	VMVersion uint64
	Code      []byte
	Arguments [][]byte

	EntryID []byte

	// TxVersion must be present when verifying transaction components
	// (such as spends and issuances).
	TxVersion   *uint64
	BlockHeight *uint64

	// Fields below this point are required by particular opcodes when
	// verifying transaction components.

	NumResults    *uint64
	AssetID       *[]byte
	Amount        *uint64
<<<<<<< HEAD
	Time          *uint64
	EntryData     *[]byte
=======
>>>>>>> 9cdf2b0c
	DestPos       *uint64
	AnchorID      *[]byte
	SpentOutputID *[]byte

	TxSigHash   func() []byte
	CheckOutput func(index uint64, amount uint64, assetID []byte, vmVersion uint64, code []byte, expansion bool) (bool, error)
}<|MERGE_RESOLUTION|>--- conflicted
+++ resolved
@@ -27,11 +27,7 @@
 	NumResults    *uint64
 	AssetID       *[]byte
 	Amount        *uint64
-<<<<<<< HEAD
 	Time          *uint64
-	EntryData     *[]byte
-=======
->>>>>>> 9cdf2b0c
 	DestPos       *uint64
 	AnchorID      *[]byte
 	SpentOutputID *[]byte
